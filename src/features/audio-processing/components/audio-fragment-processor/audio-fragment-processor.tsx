--- conflicted
+++ resolved
@@ -4,11 +4,6 @@
 import { motion } from 'framer-motion';
 import { useSusurro } from '@susurro/core';
 import type { CompleteAudioResult, StreamingSusurroChunk } from '@susurro/core';
-<<<<<<< HEAD
-// import { TemporalSegmentSelector } from '../temporal-segment-selector';
-import { ConversationalChatFeed } from '../conversational-chat-feed';
-=======
->>>>>>> dc5f521d
 
 export interface AudioFragmentProcessorProps {
   onBack: () => void;
@@ -47,10 +42,6 @@
   // Simplified UI State - No modes, everything unified
   const [isRecording, setIsRecording] = useState(false);
   const [status, setStatus] = useState('');
-<<<<<<< HEAD
-  const [chunkDuration] = useState(2);
-=======
->>>>>>> dc5f521d
   const [fileResult, setFileResult] = useState<CompleteAudioResult | null>(null);
 
   // Minimal visualization state
@@ -141,34 +132,6 @@
       waveform: new Array(100).fill(0),
       vadHistory: new Array(50).fill(0),
       chunkHistory: [],
-<<<<<<< HEAD
-      realTimeMetrics: {
-        currentVAD: 0,
-        averageLatency: 0,
-        chunksProcessed: 0,
-        activeFrequency: 0,
-      },
-    }));
-
-    // REAL-TIME CHUNK PROCESSOR WITH VISUALIZATIONS
-    const onChunkProcessed = (chunk: StreamingSusurroChunk) => {
-      // TODO: Replace with real audio data from chunk.audioBuffer
-      // For now, using minimal placeholder until real data integration
-      const waveformData = new Array(100).fill(0);
-      const frequencyData = new Array(50).fill(0);
-
-      setVisualData((prev) => ({
-        waveform: waveformData,
-        frequency: frequencyData,
-        vadHistory: [...prev.vadHistory.slice(1), chunk.vadScore],
-        chunkHistory: [...prev.chunkHistory.slice(-19), chunk], // Keep last 20 chunks
-        realTimeMetrics: {
-          currentVAD: chunk.vadScore,
-          averageLatency: chunk.duration / 2,
-          chunksProcessed: prev.realTimeMetrics.chunksProcessed + 1,
-          activeFrequency: 0, // Will be calculated from real frequency data
-        },
-=======
       chunksProcessed: 0,
     });
 
@@ -182,7 +145,6 @@
         vadHistory: [...prev.vadHistory.slice(1), chunk.vadScore],
         chunkHistory: [...prev.chunkHistory.slice(-19), chunk], // Keep last 20 chunks
         chunksProcessed: prev.chunksProcessed + 1,
->>>>>>> dc5f521d
       }));
     };
 
@@ -219,20 +181,9 @@
         setFileResult(result);
 
         // Update visualization with file analysis
-<<<<<<< HEAD
-        // TODO: Extract real waveform data from result.processedAudioUrl
-        const placeholderWaveform = new Array(100).fill(0);
-        const placeholderFrequency = new Array(50).fill(0);
-
-        setVisualData((prev) => ({
-          ...prev,
-          waveform: placeholderWaveform,
-          frequency: placeholderFrequency,
-=======
         setVisualData((prev) => ({
           ...prev,
           waveform: new Array(100).fill(0), // TODO: Extract from result
->>>>>>> dc5f521d
           vadHistory: result.vadAnalysis.vadScores.slice(-50),
         }));
 
@@ -244,30 +195,12 @@
     [processAndTranscribeFile]
   );
 
-<<<<<<< HEAD
-  // Draw visualizations using requestAnimationFrame for smooth 60fps
-  useEffect(() => {
-    let animationFrameId: number;
-
-    const animate = () => {
-      if (waveformCanvasRef.current) {
-        drawWaveform(waveformCanvasRef.current, visualData.waveform);
-      }
-      if (frequencyCanvasRef.current) {
-        drawFrequency(frequencyCanvasRef.current, visualData.frequency);
-      }
-      if (vadCanvasRef.current) {
-        drawVADHistory(vadCanvasRef.current, visualData.vadHistory);
-      }
-
-=======
   // Draw unified visualization using requestAnimationFrame for smooth 60fps
   useEffect(() => {
     let animationFrameId: number;
 
     const animate = () => {
       drawUnifiedVisualization();
->>>>>>> dc5f521d
       animationFrameId = requestAnimationFrame(animate);
     };
 
@@ -276,11 +209,7 @@
     return () => {
       cancelAnimationFrame(animationFrameId);
     };
-<<<<<<< HEAD
-  }, [visualData, drawWaveform, drawFrequency, drawVADHistory]);
-=======
   }, [drawUnifiedVisualization]);
->>>>>>> dc5f521d
 
   return (
     <div
@@ -417,6 +346,7 @@
               ))}
             </div>
           )}
+
           {/* Drag & Drop Zone */}
           <div
             style={{
@@ -440,34 +370,6 @@
             Drop audio file here or use START button to record
           </div>
 
-<<<<<<< HEAD
-              {/* Controls */}
-              <div style={{ textAlign: 'center', marginBottom: '20px' }}>
-                <div style={{ marginTop: '20px' }}>
-                  <button
-                    onClick={isRecording ? handleStopRecording : handleStartRecording}
-                    disabled={!isEngineInitialized || !whisperReady}
-                    className="matrix-button"
-                    style={{
-                      padding: '15px 40px',
-                      fontSize: '1.2rem',
-                      background: isRecording ? 'rgba(255, 0, 0, 0.2)' : 'rgba(0, 255, 65, 0.1)',
-                      borderColor: isRecording ? '#ff0041' : '#00ff41',
-                      color: isRecording ? '#ff0041' : '#00ff41',
-                      opacity: !isEngineInitialized || !whisperReady ? 0.5 : 1,
-                      marginRight: '15px',
-                    }}
-                  >
-                    {isRecording ? '⏹️ [STOP_VISUALIZATION]' : '🎨 [START_REAL_TIME_VIZ]'}
-                  </button>
-
-                  {!whisperReady && (
-                    <div style={{ marginTop: '10px', fontSize: '0.9rem' }}>
-                      [LOADING_WHISPER: {(whisperProgress * 100).toFixed(0)}%]
-                    </div>
-                  )}
-                </div>
-=======
           {/* File Analysis Results - Simplified */}
           {fileResult && (
             <div
@@ -491,7 +393,6 @@
                 Duration: {fileResult.metadata.duration.toFixed(1)}s | VAD:{' '}
                 {(fileResult.vadAnalysis.averageVad * 100).toFixed(0)}% | Processing:{' '}
                 {fileResult.processingTime.toFixed(0)}ms
->>>>>>> dc5f521d
               </div>
 
               {/* Transcription */}
